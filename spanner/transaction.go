--- conflicted
+++ resolved
@@ -200,34 +200,25 @@
 	// The request tag to use for this request.
 	RequestTag string
 
-<<<<<<< HEAD
+	// If this is for a partitioned read and DataBoostEnabled field is set to true, the request will be executed
+	// via Spanner independent compute resources. Setting this option for regular read operations has no effect.
+	DataBoostEnabled bool
+
 	// ReadOptions option used to set the DirectedReadOptions for all ReadRequests which indicate
 	// which replicas or regions should be used for running read operations.
 	DirectedReadOptions *sppb.DirectedReadOptions
-=======
-	// If this is for a partitioned read and DataBoostEnabled field is set to true, the request will be executed
-	// via Spanner independent compute resources. Setting this option for regular read operations has no effect.
-	DataBoostEnabled bool
->>>>>>> e29ba0cb
 }
 
 // merge combines two ReadOptions that the input parameter will have higher
 // order of precedence.
 func (ro ReadOptions) merge(opts ReadOptions) ReadOptions {
 	merged := ReadOptions{
-<<<<<<< HEAD
 		Index:               ro.Index,
 		Limit:               ro.Limit,
 		Priority:            ro.Priority,
 		RequestTag:          ro.RequestTag,
+		DataBoostEnabled:    ro.DataBoostEnabled,
 		DirectedReadOptions: ro.DirectedReadOptions,
-=======
-		Index:            ro.Index,
-		Limit:            ro.Limit,
-		Priority:         ro.Priority,
-		RequestTag:       ro.RequestTag,
-		DataBoostEnabled: ro.DataBoostEnabled,
->>>>>>> e29ba0cb
 	}
 	if opts.Index != "" {
 		merged.Index = opts.Index
@@ -241,13 +232,11 @@
 	if opts.RequestTag != "" {
 		merged.RequestTag = opts.RequestTag
 	}
-<<<<<<< HEAD
+	if opts.DataBoostEnabled {
+		merged.DataBoostEnabled = opts.DataBoostEnabled
+	}
 	if opts.DirectedReadOptions != nil {
 		merged.DirectedReadOptions = opts.DirectedReadOptions
-=======
-	if opts.DataBoostEnabled {
-		merged.DataBoostEnabled = opts.DataBoostEnabled
->>>>>>> e29ba0cb
 	}
 	return merged
 }
@@ -279,11 +268,8 @@
 	limit := t.ro.Limit
 	prio := t.ro.Priority
 	requestTag := t.ro.RequestTag
-<<<<<<< HEAD
+	dataBoostEnabled := t.ro.DataBoostEnabled
 	requestLevelDro := (*sppb.DirectedReadOptions)(nil)
-=======
-	dataBoostEnabled := t.ro.DataBoostEnabled
->>>>>>> e29ba0cb
 	if opts != nil {
 		index = opts.Index
 		if opts.Limit > 0 {
@@ -291,7 +277,9 @@
 		}
 		prio = opts.Priority
 		requestTag = opts.RequestTag
-<<<<<<< HEAD
+		if opts.DataBoostEnabled {
+			dataBoostEnabled = opts.DataBoostEnabled
+		}
 		requestLevelDro = opts.DirectedReadOptions
 	}
 	setDro, err := t.validateDirectedReadOptions(requestLevelDro)
@@ -305,11 +293,6 @@
 		}
 	} else {
 		directedReadOptions = nil
-=======
-		if opts.DataBoostEnabled {
-			dataBoostEnabled = opts.DataBoostEnabled
-		}
->>>>>>> e29ba0cb
 	}
 	var setTransactionID func(transactionID)
 	if _, ok := ts.Selector.(*sppb.TransactionSelector_Begin); ok {
@@ -323,7 +306,6 @@
 		func(ctx context.Context, resumeToken []byte) (streamingReceiver, error) {
 			client, err := client.StreamingRead(ctx,
 				&sppb.ReadRequest{
-<<<<<<< HEAD
 					Session:             t.sh.getID(),
 					Transaction:         t.getTransactionSelector(),
 					Table:               table,
@@ -333,19 +315,8 @@
 					ResumeToken:         resumeToken,
 					Limit:               int64(limit),
 					RequestOptions:      createRequestOptions(prio, requestTag, t.txOpts.TransactionTag),
+					DataBoostEnabled:    dataBoostEnabled,
 					DirectedReadOptions: directedReadOptions,
-=======
-					Session:          t.sh.getID(),
-					Transaction:      t.getTransactionSelector(),
-					Table:            table,
-					Index:            index,
-					Columns:          columns,
-					KeySet:           kset,
-					ResumeToken:      resumeToken,
-					Limit:            int64(limit),
-					RequestOptions:   createRequestOptions(prio, requestTag, t.txOpts.TransactionTag),
-					DataBoostEnabled: dataBoostEnabled,
->>>>>>> e29ba0cb
 				})
 			if err != nil {
 				if _, ok := t.getTransactionSelector().GetSelector().(*sppb.TransactionSelector_Begin); ok {
@@ -457,34 +428,25 @@
 	// The request tag to use for this request.
 	RequestTag string
 
-<<<<<<< HEAD
+	// If this is for a partitioned query and DataBoostEnabled field is set to true, the request will be executed
+	// via Spanner independent compute resources. Setting this option for regular query operations has no effect.
+	DataBoostEnabled bool
+
 	// QueryOptions option used to set the DirectedReadOptions for all ExecuteSqlRequests which indicate
 	// which replicas or regions should be used for executing queries.
 	DirectedReadOptions *sppb.DirectedReadOptions
-=======
-	// If this is for a partitioned query and DataBoostEnabled field is set to true, the request will be executed
-	// via Spanner independent compute resources. Setting this option for regular query operations has no effect.
-	DataBoostEnabled bool
->>>>>>> e29ba0cb
 }
 
 // merge combines two QueryOptions that the input parameter will have higher
 // order of precedence.
 func (qo QueryOptions) merge(opts QueryOptions) QueryOptions {
 	merged := QueryOptions{
-<<<<<<< HEAD
 		Mode:                qo.Mode,
 		Options:             &sppb.ExecuteSqlRequest_QueryOptions{},
 		RequestTag:          qo.RequestTag,
 		Priority:            qo.Priority,
+		DataBoostEnabled:    qo.DataBoostEnabled,
 		DirectedReadOptions: qo.DirectedReadOptions,
-=======
-		Mode:             qo.Mode,
-		Options:          &sppb.ExecuteSqlRequest_QueryOptions{},
-		RequestTag:       qo.RequestTag,
-		Priority:         qo.Priority,
-		DataBoostEnabled: qo.DataBoostEnabled,
->>>>>>> e29ba0cb
 	}
 	if opts.Mode != nil {
 		merged.Mode = opts.Mode
@@ -495,13 +457,11 @@
 	if opts.Priority != sppb.RequestOptions_PRIORITY_UNSPECIFIED {
 		merged.Priority = opts.Priority
 	}
-<<<<<<< HEAD
+	if opts.DataBoostEnabled {
+		merged.DataBoostEnabled = opts.DataBoostEnabled
+	}
 	if opts.DirectedReadOptions != nil {
 		merged.DirectedReadOptions = opts.DirectedReadOptions
-=======
-	if opts.DataBoostEnabled {
-		merged.DataBoostEnabled = opts.DataBoostEnabled
->>>>>>> e29ba0cb
 	}
 	proto.Merge(merged.Options, qo.Options)
 	proto.Merge(merged.Options, opts.Options)
@@ -654,7 +614,6 @@
 		mode = *options.Mode
 	}
 	req := &sppb.ExecuteSqlRequest{
-<<<<<<< HEAD
 		Session:             sid,
 		Transaction:         ts,
 		Sql:                 stmt.SQL,
@@ -664,19 +623,8 @@
 		ParamTypes:          paramTypes,
 		QueryOptions:        options.Options,
 		RequestOptions:      createRequestOptions(options.Priority, options.RequestTag, t.txOpts.TransactionTag),
+		DataBoostEnabled:    options.DataBoostEnabled,
 		DirectedReadOptions: directedReadOptions,
-=======
-		Session:          sid,
-		Transaction:      ts,
-		Sql:              stmt.SQL,
-		QueryMode:        mode,
-		Seqno:            atomic.AddInt64(&t.sequenceNumber, 1),
-		Params:           params,
-		ParamTypes:       paramTypes,
-		QueryOptions:     options.Options,
-		RequestOptions:   createRequestOptions(options.Priority, options.RequestTag, t.txOpts.TransactionTag),
-		DataBoostEnabled: options.DataBoostEnabled,
->>>>>>> e29ba0cb
 	}
 	return req, sh, nil
 }
